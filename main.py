--- conflicted
+++ resolved
@@ -1,20 +1,14 @@
-<<<<<<< HEAD
 from optparse import OptionParser
 import multiprocessing as mp
-=======
+
 import numpy as np
 import pandas as pd
->>>>>>> 4596deb6
 
 from sklearn.tree import DecisionTreeClassifier
 from sklearn.svm import SVC
 from sklearn.neighbors import KNeighborsClassifier as KNN
 from sklearn.linear_model import LogisticRegression
-<<<<<<< HEAD
-from sklearn.metrics import classification_report
-=======
 from sklearn.metrics import classification_report, roc_curve
->>>>>>> 4596deb6
 
 from dataset import build_datasets
 from trainer import ScikitModelTrainer, DataSplit
@@ -28,6 +22,9 @@
     clf = model_trainer.train(dataset.X_train, dataset.y_train)
     predicted_y_train = clf.predict(dataset.X_train)
     predicted_y_test = clf.predict(dataset.X_test)
+    y_score = clf.predict_proba(data.X_test)
+
+    roc_data[-1].append(roc_curve(data.y_test, y_score[:, -1]))
 
     print(f'{estimator_name} on {dataset.name} results:')
     print(classification_report(dataset.y_test, predicted_y_test, zero_division=0))
@@ -58,12 +55,7 @@
                          max_depth=[5, 10, 25, None],
                          min_samples_split=[2, 5, 10, 50],
                          min_samples_leaf=[1, 5, 10])),
-<<<<<<< HEAD
     dict(estimator=SVC()),
-=======
-
-    dict(estimator=SVC(probability=True)),
->>>>>>> 4596deb6
     dict(estimator=KNN()),
     dict(estimator=LogisticRegression(max_iter=1000))
 ]
@@ -79,7 +71,6 @@
     roc_data.append([])
 
     for data in datasets:
-<<<<<<< HEAD
         if options.multiprocess:
             pr.append(mp.Process(target=fit_single_model, args=(trainer, data)))
         else:
@@ -87,20 +78,6 @@
 
 [p.start() for p in pr]
 [p.join() for p in pr]
-=======
-        print(f'Fitting {estimator_name} on {data.name}{" using GridSearchCV" if "param_grid" in model.keys() else ""}...')
-
-        clf = trainer.train(data.X_train, data.y_train)
-        predicted_y_train = clf.predict(data.X_train)
-        predicted_y_test = clf.predict(data.X_test)
-        y_score = clf.predict_proba(data.X_test)
-
-        roc_data[-1].append(roc_curve(data.y_test, y_score[:, -1]))
-
-        reports[estimator_name][data.name] = {
-            DataSplit.TRAIN: classification_report(data.y_train, predicted_y_train, zero_division=0, output_dict=False),
-            DataSplit.TEST: classification_report(data.y_test, predicted_y_test, zero_division=0, output_dict=False)
-        }
 
 roc_data = np.array(roc_data, dtype='object')
 
@@ -113,7 +90,6 @@
 for d in range(len(datasets)):
     graph_roc(f'dataset: {dataset_names[d]}', roc_data[:, d], model_names)
 
->>>>>>> 4596deb6
 
 print('Done!')
 
