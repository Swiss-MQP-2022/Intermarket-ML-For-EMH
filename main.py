--- conflicted
+++ resolved
@@ -64,7 +64,6 @@
     n_jobs = 1 if options.multiprocess is not None else -1
 
     # Initialize estimators and parameters to use for experiments
-<<<<<<< HEAD
     models = {
         'DecisionTree': dict(estimator=DecisionTreeClassifier(),
                              param_grid=dict(splitter=['best', 'random'],
@@ -82,7 +81,7 @@
                                     metric=['l1', 'l2', 'cosine'])),
         'LogisticRegression': dict(estimator=LogisticRegression(max_iter=1000),
                                    param_grid=dict(penalty=['l1', 'l2'],
-                                                   c=np.logspace(-3, 3, 7),
+                                                   C=np.logspace(-3, 3, 7),
                                                    solver=['newton-cg', 'lbfgs', 'liblinear']),
                                    error_score=0),
         'PriorBaseline': dict(estimator=DummyClassifier(strategy='prior')),
@@ -91,35 +90,6 @@
 
     if options.model is not None:
         models = {model_name: model for model_name, model in models.items() if model_name == options.model}
-=======
-    models = [
-        dict(estimator=DecisionTreeClassifier(),
-             param_grid=dict(splitter=['best', 'random'],
-                             max_depth=[5, 10, 25, None],
-                             min_samples_split=[2, 5, 10, 50],
-                             min_samples_leaf=[1, 5, 10])),
-        dict(estimator=SVC(probability=True),
-             param_grid=dict(kernel=['linear', 'poly', 'rbf', 'sigmoid'],
-                             shrinking=[True, False],
-                             probability=[True, False],
-                             C=[1, 4, 9, 16, 25])),
-        dict(estimator=KNN(n_jobs=-1),
-             param_grid=dict(n_neighbors=[5, 10, 15, 20],
-                             weights=['uniform', 'distance'],
-                             metric=['l1', 'l2', 'cosine'])),
-        dict(estimator=LogisticRegression(max_iter=1000),
-             param_grid=dict(penalty=['l1', 'l2'],
-                             C=np.logspace(-3, 3, 7),
-                             solver=['newton-cg', 'lbfgs', 'liblinear']),
-             error_score=0),
-        dict(estimator=DummyClassifier(strategy='prior'),
-             name='PriorBaseline'),
-        dict(estimator=DummyClassifier(strategy='uniform', random_state=0),
-             name='RandomBaseline')
-    ]
-
-    n_jobs = 1 if options.multiprocess is not None else -1  # n_jobs parameter for GridSearch (must be 1 with multiprocessing)
->>>>>>> e3f67668
 
     # Construct datasets to experiment on
     datasets = build_datasets(period=5,
