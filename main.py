import numpy as np

from sklearn.tree import DecisionTreeClassifier
from sklearn.svm import SVC
from sklearn.neighbors import KNeighborsClassifier as KNN
from sklearn.linear_model import LogisticRegression
from sklearn.metrics import classification_report
from sklearn.preprocessing import StandardScaler

import utils
from dataset import TimeSeriesDataset, AssetDataset
from trainer import ScikitModelTrainer, DataSplit

dataset_symbol_list = {
    # "simple": [("stock", "SPY.US")],
    "forex": [("stock", "SPY.US"), ("forex", "USDGBP.FOREX"), ("forex", "USDEUR.FOREX")],
    "bond": [("stock", "SPY.US"), ("bond", "US10Y.GBOND"), ("bond", "US5Y.GBOND")],
    "future": [("stock", "SPY.US"), ("future", "ES.COMM"), ("future", "NK.COMM"), ("future", "RTY.COMM")]
}

# Load all the data
all_data = utils.load_data()

# Generate the FULL available y set
y_base = utils.make_percent_series(all_data['stock']['SPY.US']['close']).shift(-1).apply(np.sign)[:-1]

# 5 random data features (chosen arbitrarily)
brn_features = 5

# Generate brownian motion
brn_raw_X = utils.generate_brownian_motion(len(y_base), brn_features, cumulative=True)
brn_raw_y = y_base

# Generate normal distribution sample
norm_pct_X = utils.generate_brownian_motion(len(y_base), brn_features)
norm_pct_y = y_base

<<<<<<< HEAD
=======
# Load raw S&P 500 data
spy_raw_X = all_data['stock']['SPY.US'][:-1]
spy_raw_y = y_base.loc[spy_raw_X.index]

# Generate PCA on raw S&P 500 data
(spy_raw_pca_X, spy_raw_pca_y), _ = utils.make_pca_data(spy_raw_X, y_base, scaler=StandardScaler(),
                                                        svd_solver='full', n_components=0.95)

>>>>>>> cd67eefe
# Generate percent change on S&P 500 data
spy_pct_X = utils.make_percent_data(all_data['stock']['SPY.US'])[1:-1]
spy_pct_y = y_base.loc[spy_pct_X.index]

# Generate PCA on percent change S&P 500 data
(spy_pct_pca_X, spy_pct_pca_y), _ = utils.make_pca_data(spy_pct_X, y_base, scaler=StandardScaler(),
                                                        svd_solver='full', n_components=0.95)

period = 5

<<<<<<< HEAD
# datasets = [
#     TimeSeriesDataset(brn_raw_X, brn_raw_y, period=period, name='Brownian Motion'),
#     TimeSeriesDataset(norm_pct_X, norm_pct_y, period=period, name='Normal Sample'),
#     TimeSeriesDataset(spy_raw_X, spy_raw_y, period=period, name='SPY Raw'),
#     TimeSeriesDataset(spy_pct_X, spy_pct_y, period=period, name='SPY %')
# ]

final_datasets = [AssetDataset(key, symbols, all_data, spy_pct_y) for key, symbols in dataset_symbol_list.items()]
=======
datasets = [
    TimeSeriesDataset(brn_raw_X, brn_raw_y, period=period, scaler=StandardScaler(), name='Brownian Motion'),
    TimeSeriesDataset(norm_pct_X, norm_pct_y, period=period, scaler=StandardScaler(), name='Normal Sample'),
    TimeSeriesDataset(spy_raw_X, spy_raw_y, period=period, scaler=StandardScaler(), name='SPY Raw'),
    TimeSeriesDataset(spy_raw_pca_X, spy_raw_pca_y, period=period, name='SPY Raw PCA'),
    TimeSeriesDataset(spy_pct_X, spy_pct_y, period=period, scaler=StandardScaler(), name='SPY %'),
    TimeSeriesDataset(spy_pct_pca_X, spy_pct_pca_y, period=period, name='SPY % PCA')
]
>>>>>>> cd67eefe

models = [
    dict(estimator=DecisionTreeClassifier(),
         param_grid=dict(splitter=['best', 'random'],
                         max_depth=[5, 10, 25, None],
                         min_samples_split=[2, 5, 10, 50],
                         min_samples_leaf=[1, 5, 10])),

    # dict(estimator=SVC()),
    # dict(estimator=KNN()),
    # dict(estimator=LogisticRegression())
]

reports = {}

for model in models:
    trainer = ScikitModelTrainer(**model)
    estimator_name = model['estimator'].__class__.__name__
    reports[estimator_name] = {}

    for data in final_datasets:
        print(
            f'Fitting {estimator_name} on {data.name}{" using GridSearchCV" if "param_grid" in model.keys() else ""}...')

        clf = trainer.train(data.X_train, data.y_train)
        predicted_y_train = clf.predict(data.X_train)
        predicted_y_test = clf.predict(data.X_test)
        reports[estimator_name][data.name] = {
            DataSplit.TRAIN: classification_report(data.y_train, predicted_y_train, zero_division=0, output_dict=True),
            DataSplit.TEST: classification_report(data.y_test, predicted_y_test, zero_division=0, output_dict=True)
        }
        print(classification_report(data.y_test, predicted_y_test, zero_division=0, output_dict=True))

print('Done!')<|MERGE_RESOLUTION|>--- conflicted
+++ resolved
@@ -35,8 +35,6 @@
 norm_pct_X = utils.generate_brownian_motion(len(y_base), brn_features)
 norm_pct_y = y_base
 
-<<<<<<< HEAD
-=======
 # Load raw S&P 500 data
 spy_raw_X = all_data['stock']['SPY.US'][:-1]
 spy_raw_y = y_base.loc[spy_raw_X.index]
@@ -45,7 +43,6 @@
 (spy_raw_pca_X, spy_raw_pca_y), _ = utils.make_pca_data(spy_raw_X, y_base, scaler=StandardScaler(),
                                                         svd_solver='full', n_components=0.95)
 
->>>>>>> cd67eefe
 # Generate percent change on S&P 500 data
 spy_pct_X = utils.make_percent_data(all_data['stock']['SPY.US'])[1:-1]
 spy_pct_y = y_base.loc[spy_pct_X.index]
@@ -56,25 +53,16 @@
 
 period = 5
 
-<<<<<<< HEAD
 # datasets = [
-#     TimeSeriesDataset(brn_raw_X, brn_raw_y, period=period, name='Brownian Motion'),
-#     TimeSeriesDataset(norm_pct_X, norm_pct_y, period=period, name='Normal Sample'),
-#     TimeSeriesDataset(spy_raw_X, spy_raw_y, period=period, name='SPY Raw'),
-#     TimeSeriesDataset(spy_pct_X, spy_pct_y, period=period, name='SPY %')
+#     TimeSeriesDataset(brn_raw_X, brn_raw_y, period=period, scaler=StandardScaler(), name='Brownian Motion'),
+#     TimeSeriesDataset(norm_pct_X, norm_pct_y, period=period, scaler=StandardScaler(), name='Normal Sample'),
+#     TimeSeriesDataset(spy_raw_X, spy_raw_y, period=period, scaler=StandardScaler(), name='SPY Raw'),
+#     TimeSeriesDataset(spy_raw_pca_X, spy_raw_pca_y, period=period, name='SPY Raw PCA'),
+#     TimeSeriesDataset(spy_pct_X, spy_pct_y, period=period, scaler=StandardScaler(), name='SPY %'),
+#     TimeSeriesDataset(spy_pct_pca_X, spy_pct_pca_y, period=period, name='SPY % PCA')
 # ]
 
 final_datasets = [AssetDataset(key, symbols, all_data, spy_pct_y) for key, symbols in dataset_symbol_list.items()]
-=======
-datasets = [
-    TimeSeriesDataset(brn_raw_X, brn_raw_y, period=period, scaler=StandardScaler(), name='Brownian Motion'),
-    TimeSeriesDataset(norm_pct_X, norm_pct_y, period=period, scaler=StandardScaler(), name='Normal Sample'),
-    TimeSeriesDataset(spy_raw_X, spy_raw_y, period=period, scaler=StandardScaler(), name='SPY Raw'),
-    TimeSeriesDataset(spy_raw_pca_X, spy_raw_pca_y, period=period, name='SPY Raw PCA'),
-    TimeSeriesDataset(spy_pct_X, spy_pct_y, period=period, scaler=StandardScaler(), name='SPY %'),
-    TimeSeriesDataset(spy_pct_pca_X, spy_pct_pca_y, period=period, name='SPY % PCA')
-]
->>>>>>> cd67eefe
 
 models = [
     dict(estimator=DecisionTreeClassifier(),
@@ -96,8 +84,7 @@
     reports[estimator_name] = {}
 
     for data in final_datasets:
-        print(
-            f'Fitting {estimator_name} on {data.name}{" using GridSearchCV" if "param_grid" in model.keys() else ""}...')
+        print(f'Fitting {estimator_name} on {data.name}{" using GridSearchCV" if "param_grid" in model.keys() else ""}...')
 
         clf = trainer.train(data.X_train, data.y_train)
         predicted_y_train = clf.predict(data.X_train)
@@ -106,6 +93,7 @@
             DataSplit.TRAIN: classification_report(data.y_train, predicted_y_train, zero_division=0, output_dict=True),
             DataSplit.TEST: classification_report(data.y_test, predicted_y_test, zero_division=0, output_dict=True)
         }
-        print(classification_report(data.y_test, predicted_y_test, zero_division=0, output_dict=True))
+
+        print(classification_report(data.y_test, predicted_y_test, zero_division=0))
 
 print('Done!')